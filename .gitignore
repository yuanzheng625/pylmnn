--- conflicted
+++ resolved
@@ -66,11 +66,6 @@
 ss_online_lp
 ss_online_lp.prj
 temp_res*
-<<<<<<< HEAD
-
-tests/
-ires*/
-=======
 ires*
 tests/
->>>>>>> 0619183a
+ires*/