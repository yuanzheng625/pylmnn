--- conflicted
+++ resolved
@@ -5,17 +5,11 @@
 max_iter = 154
 
 # 3, 3, 300, 120  # (found by K.W.)
-<<<<<<< HEAD
 # 14, 3, 34, 140  # (found after 12 runs BO with 5% training set)
 # 13, 10, 30, 178  # (found after 12 runs BO with 5% training set and
 # discrete domain)
 # 8, 6, 58, 154  # (found after 20 runs BO with 5% training set)
-=======
-# 14, 3, 34, 140  # (found after 12 runs with 5% training set)
-# 13, 10, 30, 178  # (found after 12 runs with 5% training set and discrete domain)
-# 8, 6, 58, 154
 # 5, 6, 86, 35  # found after 50 runs with 20% training set
->>>>>>> 0619183a
 
 [params]
 verbose = 1
